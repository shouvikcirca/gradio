--- conflicted
+++ resolved
@@ -175,7 +175,6 @@
 @login_check
 def predict():
     raw_input = request.json["data"]
-<<<<<<< HEAD
     # If in debug mode, capture any errors made and pipe to front end
     if app.interface.show_error:
         try:
@@ -185,10 +184,6 @@
             return jsonify({"error": traceback.format_exc()}), 500
     else:
         prediction, durations = app.interface.process(raw_input)
-    # Get running average of prediction times
-=======
-    prediction, durations = app.interface.process(raw_input)
->>>>>>> f26f2142
     avg_durations = []
     for i, duration in enumerate(durations):
         app.interface.predict_durations[i][0] += duration
