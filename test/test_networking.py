--- conflicted
+++ resolved
@@ -190,12 +190,7 @@
             self.assertIsNone(networking.get_state())
 
     def test_state_value(self):
-<<<<<<< HEAD
         io = Interface(lambda x: len(x), "text", "label")
-        io.launch(prevent_thread_lock=True)
-=======
-        io = gr.Interface(lambda x: len(x), "text", "label")
->>>>>>> 79a546ba
         app, _, _ = io.launch(prevent_thread_lock=True)
         with app.test_request_context():
             networking.set_state("test")
