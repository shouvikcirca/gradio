--- conflicted
+++ resolved
@@ -9,16 +9,13 @@
 <script lang="ts">
 	import Interface from "./Interface.svelte";
 	import "./global.css";
-<<<<<<< HEAD
-	import { _ } from "svelte-i18n";
-  import { setupi18n } from "./i18n";
-  setupi18n()
-=======
 	import "./themes/huggingface.css";
 	import "./themes/grass.css";
 	import "./themes/peach.css";
 	import "./themes/seafoam.css";
->>>>>>> 1ce8360f
+	import { _ } from "svelte-i18n";
+  import { setupi18n } from "./i18n";
+  setupi18n()
 
 	interface Component {
 		name: string;
