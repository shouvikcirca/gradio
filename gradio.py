--- conflicted
+++ resolved
@@ -108,14 +108,8 @@
     def _post_process(self, prediction):
         """
         """
-<<<<<<< HEAD
         return prediction
 
-=======
-        # emotion_dict = {0: "Angry", 1: "Disgust", 2: "Fear", 3: "Happy", 4: "Sad", 5: "Surprise", 6: "Neutral"}
-        # return emotion_dict[prediction] 
-        return prediction
->>>>>>> c29f02f5
 registry = {
     'webcam':Webcam,
     'sketchpad' :Sketchpad,
@@ -126,13 +120,9 @@
 class Interface():
     """
     """
-<<<<<<< HEAD
     build_template_path = 'templates/tmp_html.html'
 
-    def __init__(self, input, output, model_obj, model_type, **model_params):
-=======
     def __init__(self, input, output, model_obj, model_type, preprocessing_fn=None, postprocessing_fn=None):
->>>>>>> c29f02f5
         """
         :param model_type: what kind of trained model, can be 'keras' or 'sklearn'.
         :param model_obj: the model object, such as a sklearn classifier or keras model.
@@ -183,30 +173,24 @@
         :param path: ignored
         """
         while True:
-<<<<<<< HEAD
             try:
                 msg = await websocket.recv()
-                processed_input = self.input_interface._pre_process(msg)
+
+                if self.preprocessing_fn is None:
+                    processed_input = self.input_interface._pre_process(await websocket.recv())
+                else:
+                    processed_input = self.preprocessing_fn(await websocket.recv())
+
                 prediction = self.predict(processed_input)
-                processed_output = self.output_interface._post_process(prediction)
+
+                if self.postprocessing_fn is None:
+                    processed_output = self.output_interface._post_process(prediction)
+                else:
+                    processed_output = self.postprocessing_fn(prediction)
+
                 await websocket.send(str(processed_output))
             except websockets.exceptions.ConnectionClosed:
                 pass
-=======
-            if self.preprocessing_fn is None: 
-                processed_input = self.input_interface._pre_process(await websocket.recv())
-            else:
-                processed_input = self.preprocessing_fn(await websocket.recv())
-            
-            prediction = self.predict(processed_input)
-            
-            if self.postprocessing_fn is None: 
-                processed_output = self.output_interface._post_process(prediction)
-            else:
-                processed_output = self.postprocessing_fn(prediction)
-             
-            await websocket.send(str(processed_output))
->>>>>>> c29f02f5
 
     def launch(self, share_link=True):
         """
